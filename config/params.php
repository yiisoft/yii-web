<?php

declare(strict_types=1);

return [
    'aliases' => [
        // @root needs to be redefined in the application config
        '@root' => dirname(__DIR__),
        '@vendor' => '@root/vendor',
        '@public' => '@root/public',
        '@runtime' => '@root/runtime',
        '@bower' => '@vendor/bower-asset',
        '@npm' => '@root/node_modules',
        '@baseUrl' => '/',
    ],

    'yiisoft/yii-web' => [
        'htmlRenderer' => [
            'templates' => [
                'default' => [
                    'callStackItem',
                    'error',
                    'exception',
                    'previousException',
                ],
<<<<<<< HEAD
                'path' => __DIR__ . '/../src/ErrorHandler/templates',
            ]
        ],
        'user' => [
            'loginUrl' => '/login'
        ]
    ]
=======
            ],
        ],
    ],
>>>>>>> 3605ae4f
];<|MERGE_RESOLUTION|>--- conflicted
+++ resolved
@@ -23,17 +23,10 @@
                     'exception',
                     'previousException',
                 ],
-<<<<<<< HEAD
-                'path' => __DIR__ . '/../src/ErrorHandler/templates',
             ]
         ],
         'user' => [
             'loginUrl' => '/login'
-        ]
-    ]
-=======
-            ],
         ],
     ],
->>>>>>> 3605ae4f
 ];