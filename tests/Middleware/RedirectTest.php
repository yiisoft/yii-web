--- conflicted
+++ resolved
@@ -120,17 +120,6 @@
             {
                 return $name . '?' . http_build_query($parameters);
             }
-<<<<<<< HEAD
-
-            public function getUriPrefix(): string
-            {
-                // TODO: Implement getUriPrefix() method.
-            }
-
-            public function setUriPrefix(string $name): void
-            {
-                // TODO: Implement setUriPrefix() method.
-=======
             public function getUriPrefix(): string
             {
                 return $this->prefix;
@@ -138,7 +127,6 @@
             public function setUriPrefix(string $prefix): void
             {
                 $this->prefix = $prefix;
->>>>>>> 60ec933c
             }
         };
     }
