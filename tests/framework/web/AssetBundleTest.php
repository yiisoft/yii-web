--- conflicted
+++ resolved
@@ -42,11 +42,7 @@
             if (is_dir($path)) {
                 FileHelper::removeDirectory($path);
             } else {
-<<<<<<< HEAD
-                $this->unlink($path);
-=======
                 FileHelper::unlink($path);
->>>>>>> 8bbfbc90
             }
         }
         closedir($handle);
@@ -198,11 +194,7 @@
             $this->assertFileEquals($publishedFile, $sourceFile);
         }
 
-<<<<<<< HEAD
-        $this->assertTrue($this->unlink($bundle->basePath));
-=======
         $this->assertTrue(FileHelper::unlink($bundle->basePath));
->>>>>>> 8bbfbc90
         return $bundle;
     }
 
