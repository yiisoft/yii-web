--- conflicted
+++ resolved
@@ -68,15 +68,9 @@
          */
         return [
             'authenticator' => [
-<<<<<<< HEAD
                 'class' => CompositeAuth::class,
-                'authMethods' => [
-                    TestAuth::class
-=======
-                'class' => CompositeAuth::className(),
                 'authMethods' => $this->authMethods ?: [
-                    TestAuth::className(),
->>>>>>> 4a8cea59
+                    TestAuth::class,
                 ],
             ],
         ];
@@ -139,8 +133,8 @@
         /** @var TestAuthController $controller */
         $controller = Yii::$app->createController('test')[0];
         $controller->authMethods = [
-            HttpBearerAuth::className(),
-            TestAuth::className(),
+            HttpBearerAuth::class,
+            TestAuth::class,
         ];
         try {
             $this->assertEquals('success', $controller->run('b'));
