<?php
/**
 * @link http://www.yiiframework.com/
 * @copyright Copyright (c) 2008 Yii Software LLC
 * @license http://www.yiiframework.com/license/
 */

namespace yiiunit\framework\filters\auth;

use Yii;
use yii\base\Action;
use yii\filters\auth\AuthMethod;
use yii\web\Controller;
use yiiunit\framework\filters\stubs\UserIdentity;
use yiiunit\TestCase;

class AuthMethodTest extends TestCase
{
    protected function setUp()
    {
        parent::setUp();

        $this->mockWebApplication([
            'components' => [
                'user' => [
<<<<<<< HEAD
                    'identityClass' => UserIdentity::class
=======
                    'identityClass' => UserIdentity::className(),
>>>>>>> 12f15f9b
                ],
            ],
        ]);
    }

    /**
     * Creates mock for [[AuthMethod]] filter.
     * @param callable $authenticateCallback callback, which result should [[authenticate()]] method return.
     * @return AuthMethod filter instance.
     */
    protected function createFilter($authenticateCallback)
    {
        $filter = $this->getMockBuilder(AuthMethod::class)
            ->setMethods(['authenticate'])
            ->getMock();
        $filter->method('authenticate')->willReturnCallback($authenticateCallback);

        return $filter;
    }

    /**
     * Creates test action.
     * @param array $config action configuration.
     * @return Action action instance.
     */
    protected function createAction(array $config = [])
    {
        $controller = new Controller('test', Yii::$app);
        return new Action('index', $controller, $config);
    }

    // Tests :

    public function testBeforeAction()
    {
        $action = $this->createAction();

        $filter = $this->createFilter(function () {return new \stdClass();});
        $this->assertTrue($filter->beforeAction($action));

        $filter = $this->createFilter(function () {return null;});
        $this->expectException('yii\web\UnauthorizedHttpException');
        $this->assertTrue($filter->beforeAction($action));
    }

    public function testIsOptional()
    {
        $reflection = new \ReflectionClass(AuthMethod::class);
        $method = $reflection->getMethod('isOptional');
        $method->setAccessible(true);

        $filter = $this->createFilter(function () {return new \stdClass();});

        $filter->optional = ['some'];
        $this->assertFalse($method->invokeArgs($filter, [$this->createAction(['id' => 'index'])]));
        $this->assertTrue($method->invokeArgs($filter, [$this->createAction(['id' => 'some'])]));

        $filter->optional = ['test/*'];
        $this->assertFalse($method->invokeArgs($filter, [$this->createAction(['id' => 'index'])]));
        $this->assertTrue($method->invokeArgs($filter, [$this->createAction(['id' => 'test/index'])]));
    }
}<|MERGE_RESOLUTION|>--- conflicted
+++ resolved
@@ -23,11 +23,7 @@
         $this->mockWebApplication([
             'components' => [
                 'user' => [
-<<<<<<< HEAD
-                    'identityClass' => UserIdentity::class
-=======
-                    'identityClass' => UserIdentity::className(),
->>>>>>> 12f15f9b
+                    'identityClass' => UserIdentity::class,
                 ],
             ],
         ]);
