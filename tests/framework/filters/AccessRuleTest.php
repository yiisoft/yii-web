<?php

namespace yiiunit\framework\filters;

use Yii;
use yii\base\Action;
use yii\filters\AccessRule;
use yii\filters\HttpCache;
use yii\web\Controller;
use yii\web\Request;
use yii\web\User;
use yiiunit\framework\filters\stubs\UserIdentity;

/**
 * @group filters
 */
class AccessRuleTest extends \yiiunit\TestCase
{
    protected function setUp()
    {
        parent::setUp();

        $_SERVER['SCRIPT_FILENAME'] = "/index.php";
        $_SERVER['SCRIPT_NAME'] = "/index.php";

        $this->mockWebApplication();
    }

    /**
     * @param string $method
     * @return Request
     */
    protected function mockRequest($method = 'GET')
    {
        /** @var Request $request */
        $request = $this->getMockBuilder('\yii\web\Request')->setMethods(['getMethod'])->getMock();
        $request->method('getMethod')->willReturn($method);
        return $request;
    }

<<<<<<< HEAD
        $user = new User([
            'identityClass' => UserIdentity::class,
=======
    /**
     * @return User
     */
    protected function mockUser()
    {
        return new User([
            'identityClass' => UserIdentity::className(),
>>>>>>> 1e611b03
            'enableAutoLogin' => false,
        ]);
    }

    /**
     * @return Action
     */
    protected function mockAction()
    {
        $controller = new Controller('site', Yii::$app);
        return new Action('test', $controller);
    }

    public function testMatchAction()
    {
        $action = $this->mockAction();
        $user = $this->mockUser();
        $request = $this->mockRequest();

        $rule = new AccessRule([
            'allow' => true,
            'actions' => ['test', 'other'],
        ]);

        $action->id = 'test';
        $this->assertTrue($rule->allows($action, $user, $request));
        $action->id = 'other';
        $this->assertTrue($rule->allows($action, $user, $request));
        $action->id = 'foreign';
        $this->assertNull($rule->allows($action, $user, $request));

        $rule->allow = false;

        $action->id = 'test';
        $this->assertFalse($rule->allows($action, $user, $request));
        $action->id = 'other';
        $this->assertFalse($rule->allows($action, $user, $request));
        $action->id = 'foreign';
        $this->assertNull($rule->allows($action, $user, $request));
    }

    // TODO test match controller

    // TODO test match roles

    public function testMatchVerb()
    {
        $action = $this->mockAction();
        $user = $this->mockUser();

        $rule = new AccessRule([
            'allow' => true,
            'verbs' => ['POST', 'get'],
        ]);

        $request = $this->mockRequest('GET');
        $this->assertTrue($rule->allows($action, $user, $request));

        $request = $this->mockRequest('POST');
        $this->assertTrue($rule->allows($action, $user, $request));

        $request = $this->mockRequest('HEAD');
        $this->assertNull($rule->allows($action, $user, $request));

        $request = $this->mockRequest('get');
        $this->assertTrue($rule->allows($action, $user, $request));

        $request = $this->mockRequest('post');
        $this->assertTrue($rule->allows($action, $user, $request));

        $request = $this->mockRequest('head');
        $this->assertNull($rule->allows($action, $user, $request));
    }

    // TODO test match custom callback

    public function testMatchIP()
    {
        $action = $this->mockAction();
        $user = $this->mockUser();
        $request = $this->mockRequest();

        $rule = new AccessRule();

        // by default match all IPs
        $rule->allow = true;
        $this->assertTrue($rule->allows($action, $user, $request));
        $rule->allow = false;
        $this->assertFalse($rule->allows($action, $user, $request));

        // empty IPs = match all IPs
        $rule->ips = [];
        $rule->allow = true;
        $this->assertTrue($rule->allows($action, $user, $request));
        $rule->allow = false;
        $this->assertFalse($rule->allows($action, $user, $request));

        // match, one IP
        $_SERVER['REMOTE_ADDR'] = '127.0.0.1';
        $rule->ips = ['127.0.0.1'];
        $rule->allow = true;
        $this->assertTrue($rule->allows($action, $user, $request));
        $rule->allow = false;
        $this->assertFalse($rule->allows($action, $user, $request));

        // no match, one IP
        $_SERVER['REMOTE_ADDR'] = '127.0.0.1';
        $rule->ips = ['192.168.0.1'];
        $rule->allow = true;
        $this->assertNull($rule->allows($action, $user, $request));
        $rule->allow = false;
        $this->assertNull($rule->allows($action, $user, $request));

        // no partial match, one IP
        $_SERVER['REMOTE_ADDR'] = '127.0.0.1';
        $rule->ips = ['127.0.0.10'];
        $rule->allow = true;
        $this->assertNull($rule->allows($action, $user, $request));
        $rule->allow = false;
        $this->assertNull($rule->allows($action, $user, $request));
        $_SERVER['REMOTE_ADDR'] = '127.0.0.10';
        $rule->ips = ['127.0.0.1'];
        $rule->allow = true;
        $this->assertNull($rule->allows($action, $user, $request));
        $rule->allow = false;
        $this->assertNull($rule->allows($action, $user, $request));

        // match, one IP IPv6
        $_SERVER['REMOTE_ADDR'] = '::1';
        $rule->ips = ['::1'];
        $rule->allow = true;
        $this->assertTrue($rule->allows($action, $user, $request));
        $rule->allow = false;
        $this->assertFalse($rule->allows($action, $user, $request));

        // no match, one IP IPv6
        $_SERVER['REMOTE_ADDR'] = '::1';
        $rule->ips = ['dead::beaf::1'];
        $rule->allow = true;
        $this->assertNull($rule->allows($action, $user, $request));
        $rule->allow = false;
        $this->assertNull($rule->allows($action, $user, $request));

        // no partial match, one IP IPv6
        $_SERVER['REMOTE_ADDR'] = '::1';
        $rule->ips = ['::123'];
        $rule->allow = true;
        $this->assertNull($rule->allows($action, $user, $request));
        $rule->allow = false;
        $this->assertNull($rule->allows($action, $user, $request));
        $_SERVER['REMOTE_ADDR'] = '::123';
        $rule->ips = ['::1'];
        $rule->allow = true;
        $this->assertNull($rule->allows($action, $user, $request));
        $rule->allow = false;
        $this->assertNull($rule->allows($action, $user, $request));
    }

    public function testMatchIPWildcard()
    {
        $action = $this->mockAction();
        $user = $this->mockUser();
        $request = $this->mockRequest();

        $rule = new AccessRule();

        // no match
        $_SERVER['REMOTE_ADDR'] = '127.0.0.1';
        $rule->ips = ['192.168.*'];
        $rule->allow = true;
        $this->assertNull($rule->allows($action, $user, $request));
        $rule->allow = false;
        $this->assertNull($rule->allows($action, $user, $request));

        // match
        $_SERVER['REMOTE_ADDR'] = '127.0.0.1';
        $rule->ips = ['127.0.*'];
        $rule->allow = true;
        $this->assertTrue($rule->allows($action, $user, $request));
        $rule->allow = false;
        $this->assertFalse($rule->allows($action, $user, $request));

        // match, IPv6
        $_SERVER['REMOTE_ADDR'] = '2a01:4f8:120:7202::2';
        $rule->ips = ['2a01:4f8:120:*'];
        $rule->allow = true;
        $this->assertTrue($rule->allows($action, $user, $request));
        $rule->allow = false;
        $this->assertFalse($rule->allows($action, $user, $request));

        // no match, IPv6
        $_SERVER['REMOTE_ADDR'] = '::1';
        $rule->ips = ['2a01:4f8:120:*'];
        $rule->allow = true;
        $this->assertNull($rule->allows($action, $user, $request));
        $rule->allow = false;
        $this->assertNull($rule->allows($action, $user, $request));
    }

}<|MERGE_RESOLUTION|>--- conflicted
+++ resolved
@@ -38,18 +38,13 @@
         return $request;
     }
 
-<<<<<<< HEAD
-        $user = new User([
-            'identityClass' => UserIdentity::class,
-=======
     /**
      * @return User
      */
     protected function mockUser()
     {
         return new User([
-            'identityClass' => UserIdentity::className(),
->>>>>>> 1e611b03
+            'identityClass' => UserIdentity::class,
             'enableAutoLogin' => false,
         ]);
     }
