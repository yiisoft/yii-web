--- conflicted
+++ resolved
@@ -64,23 +64,19 @@
     },
     "minimum-stability": "dev",
     "require": {
-        "yiisoft/yii-core": "^3.0@dev",
-        "yiisoft/view": "^3.0@dev",
-<<<<<<< HEAD
+        "psr/container": "1.0.0",
+        "psr/container-implementation": "1.0.0",
+        "psr/http-factory": "^1.0",
+        "psr/http-factory-implementation": "1.0",
         "psr/http-message": "^1.0",
         "psr/http-message-implementation": "1.0",
-        "psr/http-factory": "^1.0",
-        "psr/http-factory-implementation": "1.0",
         "psr/http-server-handler": "^1.0",
         "psr/http-server-middleware": "^1.0",
-        "psr/container": "1.0.0",
-        "psr/container-implementation": "1.0.0",
-        "yiisoft/router": "^3.0@dev"
-=======
+        "yiisoft/arrays": "^3.0@dev",
+        "yiisoft/router": "^3.0@dev",
         "yiisoft/strings": "^3.0@dev",
-        "yiisoft/arrays": "^3.0@dev",
-        "psr/http-message": "^1.0"
->>>>>>> 4d5d8401
+        "yiisoft/view": "^3.0@dev",
+        "yiisoft/yii-core": "^3.0@dev"
     },
     "require-dev": {
         "hiqdev/composer-config-plugin": "^1.0@dev",
