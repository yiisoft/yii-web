--- conflicted
+++ resolved
@@ -37,13 +37,9 @@
         "alexkart/curl-builder": "^1.0",
         "yiisoft/security": "^3.0@dev",
         "yiisoft/friendly-exception": "dev-master",
-<<<<<<< HEAD
-        "yiisoft/validator": "^3.0@dev"
-=======
         "yiisoft/validator": "^3.0@dev",
         "yiisoft/network-utilities": "^3.0@dev",
         "yiisoft/http": "1.0.x-dev"
->>>>>>> b6e42ba1
     },
     "require-dev": {
         "hiqdev/composer-config-plugin": "^1.0@dev",
