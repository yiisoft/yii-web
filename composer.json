{
    "name": "yiisoft/yii-web",
    "type": "library",
    "description": "Yii Framework Web Extension",
    "keywords": [
        "yii",
        "framework"
    ],
    "homepage": "http://www.yiiframework.com/",
    "license": "BSD-3-Clause",
    "support": {
        "issues": "https://github.com/yiisoft/yii-web",
        "forum": "http://www.yiiframework.com/forum/",
        "wiki": "http://www.yiiframework.com/wiki/",
        "irc": "irc://irc.freenode.net/yii",
        "source": "https://github.com/yiisoft/yii-web"
    },
    "minimum-stability": "dev",
    "require": {
        "php": "^7.4|^8.0",
        "ext-dom": "*",
        "ext-json": "*",
        "psr/container": "1.0.0",
        "psr/container-implementation": "1.0.0",
        "psr/event-dispatcher": "^1.0",
        "psr/http-factory": "^1.0",
        "psr/http-factory-implementation": "1.0",
        "psr/http-message": "^1.0",
        "psr/http-message-implementation": "1.0",
        "psr/http-server-handler": "^1.0",
        "psr/http-server-middleware": "^1.0",
<<<<<<< HEAD
        "yiisoft/aliases": "^1.0",
=======
        "yiisoft/access": "^1.0",
        "yiisoft/aliases": "^1.1.1",
        "yiisoft/auth": "^1.0",
        "yiisoft/cookies": "^3.0@dev",
>>>>>>> 617eec95
        "yiisoft/friendly-exception": "^1.0",
        "yiisoft/http": "^1.0",
        "yiisoft/injector": "^1.0",
        "yiisoft/network-utilities": "^3.0@dev",
        "yiisoft/router": "^3.0@dev",
        "yiisoft/validator": "^3.0@dev"
    },
    "require-dev": {
        "nyholm/psr7": "^1.3",
        "phpunit/phpunit": "^9.4",
        "roave/infection-static-analysis-plugin": "^1.4",
        "vimeo/psalm": "^4.1",
        "yiisoft/cache": "^3.0@dev",
        "yiisoft/composer-config-plugin": "^1.0@dev",
        "yiisoft/di": "^3.0@dev",
        "yiisoft/log": "^3.0@dev",
        "yiisoft/router-fastroute": "^3.0@dev"
    },
    "provide": {
        "psr/http-message-implementation": "1.0"
    },
    "extra": {
        "branch-alias": {
            "dev-master": "3.0.x-dev"
        },
        "config-plugin": {
            "params": "config/params.php",
            "web": "config/web.php",
            "tests": "$web"
        }
    },
    "autoload": {
        "psr-4": {
            "Yiisoft\\Yii\\Web\\": "src"
        }
    },
    "autoload-dev": {
        "psr-4": {
            "Yiisoft\\Yii\\Web\\Tests\\": "tests"
        }
    },
    "config": {
        "sort-packages": true
    },
    "prefer-stable": true,
    "scripts": {
        "test": [
            "phpunit --colors --no-interaction"
        ]
    }
}<|MERGE_RESOLUTION|>--- conflicted
+++ resolved
@@ -29,14 +29,7 @@
         "psr/http-message-implementation": "1.0",
         "psr/http-server-handler": "^1.0",
         "psr/http-server-middleware": "^1.0",
-<<<<<<< HEAD
-        "yiisoft/aliases": "^1.0",
-=======
-        "yiisoft/access": "^1.0",
         "yiisoft/aliases": "^1.1.1",
-        "yiisoft/auth": "^1.0",
-        "yiisoft/cookies": "^3.0@dev",
->>>>>>> 617eec95
         "yiisoft/friendly-exception": "^1.0",
         "yiisoft/http": "^1.0",
         "yiisoft/injector": "^1.0",
