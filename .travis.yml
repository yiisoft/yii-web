--- conflicted
+++ resolved
@@ -47,20 +47,13 @@
 
 script:
   - vendor/bin/phpunit --verbose --coverage-clover=coverage.clover --exclude-group mssql,oci,wincache,xcache,zenddata
-<<<<<<< HEAD
-  - cd apps/basic/tests && php ../vendor/bin/codecept run
-  - cd ../../advanced/tests && ../vendor/bin/codecept run
-=======
   - |
     if (php --version | grep -i HipHop > /dev/null); then
       echo "skipping application tests on HHVM"
     else
-      cd apps/basic && php vendor/bin/codecept run
-      cd ../advanced/backend && ../vendor/bin/codecept run
-      cd ../common && ../vendor/bin/codecept run
-      cd ../frontend && ../vendor/bin/codecept run
+      cd apps/basic/tests && php ../vendor/bin/codecept run
+      cd ../../advanced/tests && ../vendor/bin/codecept run
     fi
->>>>>>> 29dce891
 
 after_script:
   - cd ../../..
