--- conflicted
+++ resolved
@@ -184,11 +184,7 @@
     {
         $result = Yii::$app->getUrlManager()->parseRequest($this);
         if ($result !== false) {
-<<<<<<< HEAD
             [$route, $params] = $result;
-=======
-            list($route, $params) = $result;
->>>>>>> 12f15f9b
             if ($this->_queryParams === null) {
                 $_GET = $params + $_GET; // preserve numeric keys
             } else {
@@ -1178,11 +1174,7 @@
             ];
             foreach ($params as $param) {
                 if (strpos($param, '=') !== false) {
-<<<<<<< HEAD
                     [$key, $value] = explode('=', $param, 2);
-=======
-                    list($key, $value) = explode('=', $param, 2);
->>>>>>> 12f15f9b
                     if ($key === 'q') {
                         $values['q'][2] = (float) $value;
                     } else {
