--- conflicted
+++ resolved
@@ -386,12 +386,7 @@
         if (isset($data['lifetime'], $data['path'], $data['domain'], $data['secure'], $data['httponly'])) {
             session_set_cookie_params($data['lifetime'], $data['path'], $data['domain'], $data['secure'], $data['httponly']);
         } else {
-<<<<<<< HEAD
-            throw new InvalidArgumentException('Please make sure cookieParams contains these elements: lifetime, '
-                . 'path, domain, secure and httponly.');
-=======
             throw new InvalidArgumentException('Please make sure cookieParams contains these elements: lifetime, path, domain, secure and httponly.');
->>>>>>> 2008b9c9
         }
     }
 
