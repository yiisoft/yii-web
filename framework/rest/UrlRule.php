--- conflicted
+++ resolved
@@ -228,11 +228,7 @@
                         Yii::trace([
                             'rule' => method_exists($rule, '__toString') ? $rule->__toString() : get_class($rule),
                             'match' => $result !== false,
-<<<<<<< HEAD
                             'parent' => self::class
-=======
-                            'parent' => self::className(),
->>>>>>> 962457ad
                         ], __METHOD__);
                     }
                     if ($result !== false) {
