--- conflicted
+++ resolved
@@ -7,11 +7,8 @@
 use Psr\Http\Message\ServerRequestInterface;
 use Psr\Http\Server\MiddlewareInterface;
 use Psr\Http\Server\RequestHandlerInterface;
-<<<<<<< HEAD
 use Yiisoft\Validator\Rule\Ip;
-=======
 use Yiisoft\Http\Status;
->>>>>>> b6e42ba1
 
 final class IpFilter implements MiddlewareInterface
 {
@@ -49,19 +46,13 @@
      */
     public function process(ServerRequestInterface $request, RequestHandlerInterface $handler): ResponseInterface
     {
-<<<<<<< HEAD
         $clientIp = $request->getServerParams()['REMOTE_ADDR'] ?? null;
         if ($this->clientIpAttribute !== null) {
             $clientIp = $request->getAttribute($clientIp);
         }
         if ($clientIp === null || !$this->ipValidator->disallowNegation()->disallowSubnet()->validate($clientIp)->isValid()) {
-            $response = $this->responseFactory->createResponse(403);
-            $response->getBody()->write('Access denied!');
-=======
-        if ($request->getServerParams()['REMOTE_ADDR'] !== $this->allowedIp) {
             $response = $this->responseFactory->createResponse(Status::FORBIDDEN);
             $response->getBody()->write(Status::TEXTS[Status::FORBIDDEN]);
->>>>>>> b6e42ba1
             return $response;
         }
 
