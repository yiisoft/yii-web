--- conflicted
+++ resolved
@@ -36,13 +36,8 @@
 	<tr<?= $constant->definedBy != $type->name ? ' class="inherited"' : '' ?> id="<?= $constant->name ?>">
 	  <td><?= $constant->name ?><a name="<?= $constant->name ?>-detail"></a></td>
 	  <td><?= $constant->value ?></td>
-<<<<<<< HEAD
-	  <td><?= APiMarkdown::process($constant->shortDescription . "\n" . $constant->description, $constant->definedBy, true) ?></td>
+	  <td><?= ApiMarkdown::process($constant->shortDescription . "\n" . $constant->description, $constant->definedBy, true) ?></td>
 	  <td><?= $renderer->createTypeLink($constant->definedBy) ?></td>
-=======
-	  <td><?= ApiMarkdown::process($constant->shortDescription . "\n" . $constant->description, $constant->definedBy, true) ?></td>
-	  <td><?= $this->context->typeLink($constant->definedBy) ?></td>
->>>>>>> 6ffdbeea
 	</tr>
 <?php endforeach; ?>
 </table>
